--- conflicted
+++ resolved
@@ -41,15 +41,10 @@
   "author": "",
   "license": "MIT",
   "dependencies": {
-<<<<<<< HEAD
-    "@ai-sdk/anthropic": "^1.0.0",
-    "@ai-sdk/google": "^1.0.0",
-=======
     "@ai-sdk/anthropic": "^2.0.33",
->>>>>>> 9b7133ce
     "@ai-sdk/openai": "^2.0.52",
     "@ai-sdk/perplexity": "^2.0.13",
     "ai": "^5.0.76",
-    "zod": "^3.22.0"
+    "zod": "^4.1.12"
   }
 }